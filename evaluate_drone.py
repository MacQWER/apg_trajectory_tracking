--- conflicted
+++ resolved
@@ -240,36 +240,33 @@
         np.save(outpath, data)
 
 
-<<<<<<< HEAD
-def load_model(model_path, epoch="", horizon=10, dt=0.05, **kwargs):
-=======
-def load_model(model_path, epoch="", name="model_quad"):
->>>>>>> 731f4605
+def load_model_params(model_path, name="model_quad", epoch=""):
+    with open(os.path.join(model_path, "param_dict.json"), "r") as outfile:
+        param_dict = json.load(outfile)
+
+    net = torch.load(os.path.join(model_path, name + epoch))
+    net = net.to(device)
+    net.eval()
+    return net, param_dict
+
+
+def load_model(
+    model_path, epoch="", name="model_quad", horizon=10, dt=0.05, **kwargs
+):
     """
     Load model and corresponding parameters
     """
     if "mpc" not in model_path:
         # load std or other parameters from json
-        with open(os.path.join(model_path, "param_dict.json"), "r") as outfile:
-            param_dict = json.load(outfile)
-
-        net = torch.load(os.path.join(model_path, "model_quad" + epoch))
-        net = net.to(device)
-        net.eval()
-
+        net, param_dict = load_model_params(
+            model_path, "model_quad", epoch=epoch
+        )
         dataset = DroneDataset(1, 1, **param_dict)
 
-<<<<<<< HEAD
         controller = NetworkWrapper(net, dataset, **param_dict)
     else:
         controller = MPC(horizon, dt, dynamics="simple_quad")
     return controller
-=======
-    net = torch.load(os.path.join(model_path, name + epoch))
-    net = net.to(device)
-    net.eval()
-    return net, param_dict
->>>>>>> 731f4605
 
 
 if __name__ == "__main__":
